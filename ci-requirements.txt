# tests
flake8==3.3.0
pydocstyle==2.0.0
vulture==0.14
bandit==1.4.0
mypy
pipdeptree==0.10.1

# coverage
codecov==2.0.9
coveralls==1.1
pytest-cov==2.5.1

# misc
<<<<<<< HEAD
pypandoc
GitPython
=======
pypandoc==1.4
>>>>>>> c35d8318
<|MERGE_RESOLUTION|>--- conflicted
+++ resolved
@@ -12,9 +12,5 @@
 pytest-cov==2.5.1
 
 # misc
-<<<<<<< HEAD
-pypandoc
 GitPython
-=======
-pypandoc==1.4
->>>>>>> c35d8318
+pypandoc==1.4