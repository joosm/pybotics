# tests
pydocstyle==2.0.0
flake8
vulture
bandit==1.4.0
mypy
pipdeptree

# coverage
codecov==2.0.9
coveralls==1.1
<<<<<<< HEAD
pytest-cov
=======
codecov
pytest-cov==2.5.1
>>>>>>> dc2f7eb0

# misc
pypandoc<|MERGE_RESOLUTION|>--- conflicted
+++ resolved
@@ -9,12 +9,7 @@
 # coverage
 codecov==2.0.9
 coveralls==1.1
-<<<<<<< HEAD
-pytest-cov
-=======
-codecov
 pytest-cov==2.5.1
->>>>>>> dc2f7eb0
 
 # misc
 pypandoc