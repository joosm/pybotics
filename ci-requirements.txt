# tests
pydocstyle==2.0.0
flake8
<<<<<<< HEAD
vulture
mypy==0.511
=======
vulture==0.14
>>>>>>> 2c42fc8d
bandit==1.4.0
pipdeptree==0.10.1

# coverage
codecov==2.0.9
coveralls==1.1
pytest-cov==2.5.1

# misc
pypandoc==1.4<|MERGE_RESOLUTION|>--- conflicted
+++ resolved
@@ -1,12 +1,8 @@
 # tests
 pydocstyle==2.0.0
 flake8
-<<<<<<< HEAD
-vulture
 mypy==0.511
-=======
 vulture==0.14
->>>>>>> 2c42fc8d
 bandit==1.4.0
 pipdeptree==0.10.1
 
