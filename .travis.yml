--- conflicted
+++ resolved
@@ -40,11 +40,8 @@
 
 script:
 - python setup.py test
-<<<<<<< HEAD
 - mypy --strict pybotics
-=======
 - vulture .
->>>>>>> c35d8318
 - bandit -r -v pybotics
 - pydocstyle -e -s -v pybotics
 - pipdeptree -w fail -p pybotics
@@ -53,11 +50,6 @@
 - coveralls
 - codecov
 - flake8 --show-source pybotics
-<<<<<<< HEAD
-- vulture .
-=======
-- mypy pybotics
->>>>>>> c35d8318
 
 notifications:
   email: false
