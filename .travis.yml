dist: trusty
sudo: required

language: python

matrix:
  fast_finish: true
  include:
  - python: 2.7
  - python: 3.2
  - python: 3.3
  - python: 3.4
  - python: 3.5
  - python: 3.5-dev
  - python: 3.6
  - python: 3.6-dev
  - python: 3.7-dev
  - python: nightly
  allow_failures:
  - python: 2.7
  - python: 3.2
  - python: 3.3
  - python: 3.7-dev
  - python: nightly

before_install:
- sudo apt -qq -y update
- sudo apt install -qq -y python-numpy python-scipy pandoc

install:
- pip install -r ci-requirements.txt
- python update_version.py
- python convert_readme.py
- pip install .

script:
- python setup.py test
<<<<<<< HEAD
- mypy --strict pybotics
=======
- bandit -r -v pybotics
>>>>>>> dc2f7eb0
- pydocstyle -e -s -v pybotics
- pipdeptree -w fail -p pybotics

after_success:
- coveralls
- codecov
- flake8 --show-source pybotics
- vulture .
<<<<<<< HEAD
- bandit -r pybotics
=======
- mypy pybotics
>>>>>>> dc2f7eb0

notifications:
  email: false

deploy:
  - provider: pypi
    skip_cleanup: true
    user: nnadeau
    password:
      secure: "xJKEKNbGAlBcC/d6Z+3pRTSLA1KMhtb8ayVbsuyDa0tbmoZij7n6e3xbFx7matI0eB38YXrdP0gVO60T7EruLPlkyJSWlJMF4citdv/v5wnxZjzXTfYHY+4ym9uA+jHpZEyBiQY6Nfoj3FhqMUxXxwG0OI44wrMHFa8wLTHkCNJxRTRh63JyiGddqfwtgrsqiNRS60gVvYf+xjg09YjY4039TuaFf/HMJkJuivpgQBl2IbPxKYiGphNvDwxz2V6h0TrJCR/yK+3mV+2yaBVqSTaNQfmHf+VvUij7YX7POmrmMVif4Oxd1cFQoevnpZOOC7r0Bpg5Ts/bWPQKYn4+bPPm4e0e6Z1dmknLVInVLBGV4NzcbWsTuDqBvxZNOz+R7q9BKI7SVetYb0ZP1ceD5xORk3uNU5ROmPrXYC3+XCnHW8tmuewjFyzy7R62a7bfXBaWUptG0SFNn65KEVJvNE9d17hPpMO49Wmp5dHfp/Yqklr2KI+PZOmET0uvODUqB6F1bIYAShkUDS8Pq3fTu7uX5/wqoQ8kUHTi8xtnzjSnhrYTpbiSroz2rVeuHYlBdXYOoTUwJGN+6w/srijHKyAdUpiQMR7h46L4VIFqoUoq4W0ZiPwfsM3fWsTCtIwMZSH7rQDHWSIOnrAlv93c3kxwmkhsl1pRxHVQ7AwogUg="
    on:
      tags: true
      branch: master
      distributions: sdist bdist_wheel
      repo: nnadeau/pybotics
      python: 3.6
  - provider: releases
    api_key:
      secure: T22m7+XHswKDx1NmONF0S+DeUW9OmSt08yzQlVZNg2d9Y3M/RNGnAhri2zh2GuqLKXCCegBMVMqXwOhrgXgOAUiqu58Lc/mEL8FJvb6Dd32Y8qZE17OhY/rta4DFJc6otJSFZB+EZva8Y3o61UBq67OD93W+7JOxhB/sSYJeajVRqRC85j6g4j3cX3KQWQH2teLGNLQ1fTaDf3pfxoF8yt5J78yv6FrVsHtU/Ya7wkqEyciSvoIoccH3T+2OFaqSblaSrZ8lVb38F6IZssQ83zAFg8HwMr6bSSYXa++I41kwiaCaFPBUQrPnoQeU6I4HO+SXNYnmpprXfJZhl17S7RhcB70DHfgR4RqrT4g2XgiMqwShSzfpgujC8SRDG8+HUbETcsEuHpDAWdo/uvLSppl4ba5BnbHFbTd/ggzrz2yWuihGD1J81d5um+Pgiu3N216tZKGozszqyp0ZxwZw9BxFq81SBRw7lToPhZltex29jdDR+9x/JEVcZ0hs32N2K12N2a3FeCPzlikUysJfTo9vbHH4E9aIijx0Xr6nqp6kSsCgNBFFf2QLjaavES5TYSctupD/5Uaz3VGkTjXrTL8y8XGwN7YAwnrpuiApGX61OY0UdSwnm/XI3yNjnQkObvYyx7/xuV2koLsA1vO+bUg66fQ6hul3ll9uTg1vWJE=
    on:
      tags: true
      branch: master
      repo: nnadeau/pybotics<|MERGE_RESOLUTION|>--- conflicted
+++ resolved
@@ -35,11 +35,8 @@
 
 script:
 - python setup.py test
-<<<<<<< HEAD
 - mypy --strict pybotics
-=======
 - bandit -r -v pybotics
->>>>>>> dc2f7eb0
 - pydocstyle -e -s -v pybotics
 - pipdeptree -w fail -p pybotics
 
@@ -48,11 +45,6 @@
 - codecov
 - flake8 --show-source pybotics
 - vulture .
-<<<<<<< HEAD
-- bandit -r pybotics
-=======
-- mypy pybotics
->>>>>>> dc2f7eb0
 
 notifications:
   email: false
