--- conflicted
+++ resolved
@@ -23,7 +23,6 @@
   - python: 3.7-dev
   - python: nightly
 
-<<<<<<< HEAD
 addons:
   apt:
     packages:
@@ -32,11 +31,6 @@
     - python-numpy
     - python3-numpy
     - pandoc
-=======
-before_install:
-- sudo apt -qq -y update
-- sudo apt install -qq -y python-numpy python-scipy pandoc
->>>>>>> dc2f7eb0
 
 install:
 - pip install -r ci-requirements.txt
