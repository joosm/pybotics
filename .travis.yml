dist: trusty
sudo: required

language: python

matrix:
  fast_finish: true
  include:
  - python: 2.7
  - python: 3.2
  - python: 3.3
  - python: 3.4
  - python: 3.5
  - python: 3.5-dev
  - python: 3.6
  - python: 3.6-dev
  - python: 3.7-dev
  - python: nightly
  allow_failures:
  - python: 2.7
  - python: 3.2
  - python: 3.3
  - python: 3.7-dev
  - python: nightly

before_install:
- sudo apt -qq -y update
- sudo apt install -qq -y python-numpy python-scipy pandoc

install:
- pip install -r ci-requirements.txt
- python update_version.py
- python convert_readme.py
- pip install .

script:
- python setup.py test
<<<<<<< HEAD
- vulture .
=======
- bandit -r -v pybotics
>>>>>>> a7fb336d
- pydocstyle -e -s -v pybotics
- pipdeptree -w fail -p pybotics

after_success:
- coveralls
- codecov
- flake8 --show-source pybotics
<<<<<<< HEAD
- bandit -r pybotics
=======
- vulture .
>>>>>>> a7fb336d
- mypy pybotics

notifications:
  email: false

deploy:
  - provider: pypi
    skip_cleanup: true
    user: nnadeau
    password:
      secure: "xJKEKNbGAlBcC/d6Z+3pRTSLA1KMhtb8ayVbsuyDa0tbmoZij7n6e3xbFx7matI0eB38YXrdP0gVO60T7EruLPlkyJSWlJMF4citdv/v5wnxZjzXTfYHY+4ym9uA+jHpZEyBiQY6Nfoj3FhqMUxXxwG0OI44wrMHFa8wLTHkCNJxRTRh63JyiGddqfwtgrsqiNRS60gVvYf+xjg09YjY4039TuaFf/HMJkJuivpgQBl2IbPxKYiGphNvDwxz2V6h0TrJCR/yK+3mV+2yaBVqSTaNQfmHf+VvUij7YX7POmrmMVif4Oxd1cFQoevnpZOOC7r0Bpg5Ts/bWPQKYn4+bPPm4e0e6Z1dmknLVInVLBGV4NzcbWsTuDqBvxZNOz+R7q9BKI7SVetYb0ZP1ceD5xORk3uNU5ROmPrXYC3+XCnHW8tmuewjFyzy7R62a7bfXBaWUptG0SFNn65KEVJvNE9d17hPpMO49Wmp5dHfp/Yqklr2KI+PZOmET0uvODUqB6F1bIYAShkUDS8Pq3fTu7uX5/wqoQ8kUHTi8xtnzjSnhrYTpbiSroz2rVeuHYlBdXYOoTUwJGN+6w/srijHKyAdUpiQMR7h46L4VIFqoUoq4W0ZiPwfsM3fWsTCtIwMZSH7rQDHWSIOnrAlv93c3kxwmkhsl1pRxHVQ7AwogUg="
    on:
      tags: true
      branch: master
      distributions: sdist bdist_wheel
      repo: nnadeau/pybotics
      python: 3.6
  - provider: releases
    api_key:
      secure: T22m7+XHswKDx1NmONF0S+DeUW9OmSt08yzQlVZNg2d9Y3M/RNGnAhri2zh2GuqLKXCCegBMVMqXwOhrgXgOAUiqu58Lc/mEL8FJvb6Dd32Y8qZE17OhY/rta4DFJc6otJSFZB+EZva8Y3o61UBq67OD93W+7JOxhB/sSYJeajVRqRC85j6g4j3cX3KQWQH2teLGNLQ1fTaDf3pfxoF8yt5J78yv6FrVsHtU/Ya7wkqEyciSvoIoccH3T+2OFaqSblaSrZ8lVb38F6IZssQ83zAFg8HwMr6bSSYXa++I41kwiaCaFPBUQrPnoQeU6I4HO+SXNYnmpprXfJZhl17S7RhcB70DHfgR4RqrT4g2XgiMqwShSzfpgujC8SRDG8+HUbETcsEuHpDAWdo/uvLSppl4ba5BnbHFbTd/ggzrz2yWuihGD1J81d5um+Pgiu3N216tZKGozszqyp0ZxwZw9BxFq81SBRw7lToPhZltex29jdDR+9x/JEVcZ0hs32N2K12N2a3FeCPzlikUysJfTo9vbHH4E9aIijx0Xr6nqp6kSsCgNBFFf2QLjaavES5TYSctupD/5Uaz3VGkTjXrTL8y8XGwN7YAwnrpuiApGX61OY0UdSwnm/XI3yNjnQkObvYyx7/xuV2koLsA1vO+bUg66fQ6hul3ll9uTg1vWJE=
    on:
      tags: true
      branch: master
      repo: nnadeau/pybotics<|MERGE_RESOLUTION|>--- conflicted
+++ resolved
@@ -35,11 +35,8 @@
 
 script:
 - python setup.py test
-<<<<<<< HEAD
 - vulture .
-=======
 - bandit -r -v pybotics
->>>>>>> a7fb336d
 - pydocstyle -e -s -v pybotics
 - pipdeptree -w fail -p pybotics
 
@@ -47,11 +44,6 @@
 - coveralls
 - codecov
 - flake8 --show-source pybotics
-<<<<<<< HEAD
-- bandit -r pybotics
-=======
-- vulture .
->>>>>>> a7fb336d
 - mypy pybotics
 
 notifications:
