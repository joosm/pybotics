--- conflicted
+++ resolved
@@ -25,11 +25,8 @@
   - pip install codecov
   - pip install pytest-cov
   - pip install pydocstyle
-<<<<<<< HEAD
   - pip install vulture
-=======
   - pip install bandit
->>>>>>> df33039e
 
 # command to run tests
 script:
@@ -39,11 +36,8 @@
   - coveralls
   - codecov
   - pydocstyle pybotics
-<<<<<<< HEAD
   - vulture .
-=======
   - bandit -r pybotics
->>>>>>> df33039e
 
 # notification settings
 notifications:
