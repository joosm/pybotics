--- conflicted
+++ resolved
@@ -23,11 +23,6 @@
   - python: 3.7-dev
   - python: nightly
 
-<<<<<<< HEAD
-before_install:
-- sudo apt -qq -y update
-- sudo apt install -qq -y python-numpy python-scipy pandoc
-=======
 addons:
   apt:
     packages:
@@ -36,7 +31,6 @@
     - python-numpy
     - python3-numpy
     - pandoc
->>>>>>> c35d8318
 
 install:
 - pip install -r ci-requirements.txt
