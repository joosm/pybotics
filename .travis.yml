--- conflicted
+++ resolved
@@ -44,11 +44,8 @@
 
 script:
 - python setup.py test
-<<<<<<< HEAD
 - bandit -r -v pybotics
-=======
 - pydocstyle -e -s -v pybotics
->>>>>>> 18fdfba4
 
 after_success:
 - coveralls
