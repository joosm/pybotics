dist: trusty
sudo: false

language: python

matrix:
  fast_finish: true
  include:
  - python: 2.7
  - python: 3.2
  - python: 3.3
  - python: 3.4
  - python: 3.5
  - python: 3.5-dev
  - python: 3.6
  - python: 3.6-dev
  - python: 3.7-dev
  - python: nightly
  allow_failures:
  - python: 2.7
  - python: 3.2
  - python: 3.3
  - python: 3.7-dev
  - python: nightly

addons:
  apt:
    packages:
    - python-scipy
    - python3-scipy
    - python-numpy
    - python3-numpy
    - pandoc

install:
- pip install -r ci-requirements.txt
- python update_version.py
- python convert_readme.py
- pip install .

script:
- python setup.py test
<<<<<<< HEAD
- mypy --strict pybotics
=======
- flake8 --show-source -v --count --statistics pybotics
>>>>>>> 6c8dc1e8
- vulture .
- bandit -r -v pybotics
- pydocstyle -e -s -v pybotics
- pipdeptree -w fail -p pybotics

after_success:
- coveralls
- codecov
<<<<<<< HEAD
- flake8 --show-source pybotics
=======
- mypy pybotics
>>>>>>> 6c8dc1e8

notifications:
  email: false

deploy:
  - provider: pypi
    skip_cleanup: true
    user: nnadeau
    password:
      secure: "xJKEKNbGAlBcC/d6Z+3pRTSLA1KMhtb8ayVbsuyDa0tbmoZij7n6e3xbFx7matI0eB38YXrdP0gVO60T7EruLPlkyJSWlJMF4citdv/v5wnxZjzXTfYHY+4ym9uA+jHpZEyBiQY6Nfoj3FhqMUxXxwG0OI44wrMHFa8wLTHkCNJxRTRh63JyiGddqfwtgrsqiNRS60gVvYf+xjg09YjY4039TuaFf/HMJkJuivpgQBl2IbPxKYiGphNvDwxz2V6h0TrJCR/yK+3mV+2yaBVqSTaNQfmHf+VvUij7YX7POmrmMVif4Oxd1cFQoevnpZOOC7r0Bpg5Ts/bWPQKYn4+bPPm4e0e6Z1dmknLVInVLBGV4NzcbWsTuDqBvxZNOz+R7q9BKI7SVetYb0ZP1ceD5xORk3uNU5ROmPrXYC3+XCnHW8tmuewjFyzy7R62a7bfXBaWUptG0SFNn65KEVJvNE9d17hPpMO49Wmp5dHfp/Yqklr2KI+PZOmET0uvODUqB6F1bIYAShkUDS8Pq3fTu7uX5/wqoQ8kUHTi8xtnzjSnhrYTpbiSroz2rVeuHYlBdXYOoTUwJGN+6w/srijHKyAdUpiQMR7h46L4VIFqoUoq4W0ZiPwfsM3fWsTCtIwMZSH7rQDHWSIOnrAlv93c3kxwmkhsl1pRxHVQ7AwogUg="
    on:
      tags: true
      branch: master
      distributions: sdist bdist_wheel
      repo: nnadeau/pybotics
      python: 3.6
  - provider: releases
    api_key:
      secure: T22m7+XHswKDx1NmONF0S+DeUW9OmSt08yzQlVZNg2d9Y3M/RNGnAhri2zh2GuqLKXCCegBMVMqXwOhrgXgOAUiqu58Lc/mEL8FJvb6Dd32Y8qZE17OhY/rta4DFJc6otJSFZB+EZva8Y3o61UBq67OD93W+7JOxhB/sSYJeajVRqRC85j6g4j3cX3KQWQH2teLGNLQ1fTaDf3pfxoF8yt5J78yv6FrVsHtU/Ya7wkqEyciSvoIoccH3T+2OFaqSblaSrZ8lVb38F6IZssQ83zAFg8HwMr6bSSYXa++I41kwiaCaFPBUQrPnoQeU6I4HO+SXNYnmpprXfJZhl17S7RhcB70DHfgR4RqrT4g2XgiMqwShSzfpgujC8SRDG8+HUbETcsEuHpDAWdo/uvLSppl4ba5BnbHFbTd/ggzrz2yWuihGD1J81d5um+Pgiu3N216tZKGozszqyp0ZxwZw9BxFq81SBRw7lToPhZltex29jdDR+9x/JEVcZ0hs32N2K12N2a3FeCPzlikUysJfTo9vbHH4E9aIijx0Xr6nqp6kSsCgNBFFf2QLjaavES5TYSctupD/5Uaz3VGkTjXrTL8y8XGwN7YAwnrpuiApGX61OY0UdSwnm/XI3yNjnQkObvYyx7/xuV2koLsA1vO+bUg66fQ6hul3ll9uTg1vWJE=
    on:
      tags: true
      branch: master
      repo: nnadeau/pybotics<|MERGE_RESOLUTION|>--- conflicted
+++ resolved
@@ -40,11 +40,8 @@
 
 script:
 - python setup.py test
-<<<<<<< HEAD
 - mypy --strict pybotics
-=======
 - flake8 --show-source -v --count --statistics pybotics
->>>>>>> 6c8dc1e8
 - vulture .
 - bandit -r -v pybotics
 - pydocstyle -e -s -v pybotics
@@ -53,11 +50,6 @@
 after_success:
 - coveralls
 - codecov
-<<<<<<< HEAD
-- flake8 --show-source pybotics
-=======
-- mypy pybotics
->>>>>>> 6c8dc1e8
 
 notifications:
   email: false
